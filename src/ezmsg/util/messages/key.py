--- conflicted
+++ resolved
@@ -83,12 +83,6 @@
     @ez.publisher(OUTPUT_SIGNAL)
     async def on_message(self, message: AxisArray) -> typing.AsyncGenerator:
         if message.key == self.SETTINGS.key:
-<<<<<<< HEAD
             # Minimal 'touch' to prevent deepcopy by framework
             out = replace(message, key=message.key)
-=======
-            out = replace(
-                message, key=message.key
-            )  # Minimal 'touch' to prevent deepcopy by framework
->>>>>>> c6e3d636
             yield self.OUTPUT_SIGNAL, out