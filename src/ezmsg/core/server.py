--- conflicted
+++ resolved
@@ -20,12 +20,7 @@
 
 logger = logging.getLogger("ezmsg")
 
-
-<<<<<<< HEAD
 class ThreadedAsyncServer(threading.Thread):
-    """An asyncio server that runs in a dedicated loop in a separate thread"""
-=======
-class ThreadedAsyncServer(Thread):
     """
     An asyncio server that runs in a dedicated loop in a separate thread.
     
@@ -34,7 +29,6 @@
 
     :obj:`GraphServer` inherits from this class to implement specific server functionality.
     """
->>>>>>> b7023eaf
 
     _server_up: threading.Event
     _shutdown: threading.Event
@@ -42,20 +36,13 @@
     _sock: socket.socket
     _loop: asyncio.AbstractEventLoop
 
-<<<<<<< HEAD
     def __init__(self, **kwargs) -> None:
+        """
+        Initialize the threaded async server.
+        """
         super().__init__(**{**kwargs, **dict(daemon=True)})
         self._server_up = threading.Event()
         self._shutdown = threading.Event()
-=======
-    def __init__(self):
-        """
-        Initialize the threaded async server.
-        """
-        super().__init__(daemon=True)
-        self._server_up = Event()
-        self._shutdown = Event()
->>>>>>> b7023eaf
 
     @property
     def address(self) -> Address:
@@ -233,17 +220,13 @@
 
     @classmethod
     def default_address(cls) -> Address:
-<<<<<<< HEAD
-        address_str = os.environ.get(cls.ADDR_ENV, f"{DEFAULT_HOST}:{cls.PORT_DEFAULT}")
-=======
         """
         Get the default server address from environment or class constants.
         
         :return: Address parsed from environment variable or default host:port.
         :rtype: Address
         """
-        address_str = os.environ.get(cls.ADDR_ENV, f"127.0.0.1:{cls.PORT_DEFAULT}")
->>>>>>> b7023eaf
+        address_str = os.environ.get(cls.ADDR_ENV, f"{DEFAULT_HOST}:{cls.PORT_DEFAULT}")
         return Address.from_string(address_str)
 
     def create_server(self) -> T:
