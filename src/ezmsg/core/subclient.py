--- conflicted
+++ resolved
@@ -35,7 +35,7 @@
 
     _graph_address: AddressType | None
     _graph_task: asyncio.Task[None]
-    _cur_pubs: typing.Set[UUID]
+    _cur_pubs: set[UUID]
     _incoming: NotificationQueue
 
     # FIXME: This event allows Subscriber.create to block until
@@ -43,18 +43,10 @@
     # logic is confusing and difficult to follow, but this event
     # serves an important purpose for the time being.
     _initialized: asyncio.Event
-<<<<<<< HEAD
-=======
-    _graph_task: "asyncio.Task[None]"
-    _publishers: dict[UUID, PublisherInfo]
-    _publisher_tasks: dict[UUID, "asyncio.Task[None]"]
-    _shms: dict[UUID, SHMContext]
-    _incoming: "asyncio.Queue[tuple[UUID, int]]"
->>>>>>> b7023eaf
 
     # NOTE: This is an optimization to retain a local handle to channels
     # so that dict lookup and wrapper contextmanager aren't in hotpath
-    _channels: typing.Dict[UUID, Channel]
+    _channels: dict[UUID, Channel]
 
     @classmethod
     async def create(
@@ -63,9 +55,6 @@
         graph_address: AddressType | None, 
         **kwargs
     ) -> "Subscriber":
-<<<<<<< HEAD
-        reader, writer = await GraphService(graph_address).open_connection()
-=======
         """
         Create a new Subscriber instance and register it with the graph server.
         
@@ -79,8 +68,7 @@
         :return: Initialized and registered Subscriber instance.
         :rtype: Subscriber
         """
-        reader, writer = await graph_service.open_connection()
->>>>>>> b7023eaf
+        reader, writer = await GraphService(graph_address).open_connection()
         writer.write(Command.SUBSCRIBE.value)
         writer.write(encode_str(topic))
         sub_id_str = await read_str(reader)
@@ -109,12 +97,11 @@
         graph_address: AddressType | None,
         **kwargs
     ) -> None:
-<<<<<<< HEAD
-        """DO NOT USE this constructor, use Subscriber.create instead"""
-=======
         """
         Initialize a Subscriber instance.
-        
+
+        DO NOT USE this constructor, use Subscriber.create instead.
+
         :param id: Unique identifier for this subscriber.
         :type id: UUID
         :param topic: The topic this subscriber listens to.
@@ -123,7 +110,6 @@
         :type graph_service: GraphService
         :param kwargs: Additional keyword arguments (unused).
         """
->>>>>>> b7023eaf
         self.id = id
         self.topic = topic
         self._graph_address = graph_address
@@ -198,7 +184,6 @@
                     self._initialized.set()
 
                 elif cmd == Command.UPDATE.value:
-<<<<<<< HEAD
                     update = await read_str(reader)
                     pub_ids = set([UUID(id) for id in update.split(',')]) if update else set()
 
@@ -209,31 +194,6 @@
                     for pub_id in set(self._cur_pubs - pub_ids):
                         await CHANNELS.unregister(pub_id, self.id, self._graph_address)
                         del self._channels[pub_id]
-=======
-                    pub_addresses: dict[UUID, Address] = {}
-                    connections = await read_str(reader)
-                    connections = connections.strip(",")
-                    if len(connections):
-                        for connection in connections.split(","):
-                            pub_id, pub_address = connection.split("@")
-                            pub_id = UUID(pub_id)
-                            pub_address = Address.from_string(pub_address)
-                            pub_addresses[pub_id] = pub_address
-
-                    for id in set(pub_addresses.keys() - self._publishers.keys()):
-                        connected = asyncio.Event()
-                        coro = self._handle_publisher(id, pub_addresses[id], connected)
-                        task_name = f"sub{self.id}:_handle_publisher({id})"
-                        self._publisher_tasks[id] = asyncio.create_task(
-                            coro, name=task_name
-                        )
-                        await connected.wait()
-
-                    for id in set(self._publishers.keys() - pub_addresses.keys()):
-                        self._publisher_tasks[id].cancel()
-                        with suppress(asyncio.CancelledError):
-                            await self._publisher_tasks[id]
->>>>>>> b7023eaf
 
                     writer.write(Command.COMPLETE.value)
                     await writer.drain()
@@ -251,102 +211,6 @@
                 await CHANNELS.unregister(pub_id, self.id, self._graph_address)
             await close_stream_writer(writer)
 
-<<<<<<< HEAD
-=======
-    async def _handle_publisher(
-        self, id: UUID, address: Address, connected: asyncio.Event
-    ) -> None:
-        """
-        Handle communication with a specific publisher.
-        
-        Establishes connection, exchanges identification, and processes
-        incoming messages from the publisher using various transport methods.
-        
-        :param id: Unique identifier of the publisher.
-        :type id: UUID
-        :param address: Network address of the publisher.
-        :type address: Address
-        :param connected: Event to signal when connection is established.
-        :type connected: asyncio.Event
-        :raises ValueError: If publisher ID doesn't match expected ID.
-        """
-        reader, writer = await asyncio.open_connection(*address)
-        writer.write(encode_str(str(self.id)))
-        writer.write(uint64_to_bytes(self.pid))
-        writer.write(encode_str(self.topic))
-        await writer.drain()
-
-        # Pub replies with current shm name
-        # We attempt to attach and let pub know if we have SHM access
-        shm_name = await read_str(reader)
-        try:
-            (await self._graph_service.attach_shm(shm_name)).close()
-            writer.write(uint64_to_bytes(1))
-        except (ValueError, OSError):
-            writer.write(uint64_to_bytes(0))
-        await writer.drain()
-
-        pub_id_str = await read_str(reader)
-        pub_pid = await read_int(reader)
-        pub_topic = await read_str(reader)
-        num_buffers = await read_int(reader)
-
-        if id != UUID(pub_id_str):
-            raise ValueError("Unexpected Publisher ID")
-
-        # NOTE: Not thread safe
-        if id not in MessageCache:
-            MessageCache[id] = Cache(num_buffers)
-
-        self._publishers[id] = PublisherInfo(id, writer, pub_pid, pub_topic, address)
-
-        connected.set()
-
-        try:
-            while True:
-                msg = await reader.read(1)
-                if not msg:
-                    break
-
-                msg_id_bytes = await reader.read(UINT64_SIZE)
-                msg_id = bytes_to_uint(msg_id_bytes)
-
-                if msg == Command.TX_SHM.value:
-                    shm_name = await read_str(reader)
-
-                    if id not in self._shms or self._shms[id].name != shm_name:
-                        if id in self._shms:
-                            self._shms[id].close()
-                        try:
-                            self._shms[id] = await self._graph_service.attach_shm(
-                                shm_name
-                            )
-                        except ValueError:
-                            logger.info(
-                                "Invalid SHM received from publisher; may be dead"
-                            )
-                            raise
-
-                # FIXME: TCP connections could be more efficient.
-                # https://github.com/iscoe/ezmsg/issues/5
-                elif msg == Command.TX_TCP.value:
-                    buf_size = await read_int(reader)
-                    obj_bytes = await reader.readexactly(buf_size)
-
-                    with MessageMarshal.obj_from_mem(memoryview(obj_bytes)) as obj:
-                        MessageCache[id].put(msg_id, obj)
-
-                self._incoming.put_nowait((id, msg_id))
-
-        except (ConnectionResetError, BrokenPipeError):
-            logger.debug(f"connection fail: sub:{self.id} -> pub:{id}")
-
-        finally:
-            await close_stream_writer(self._publishers[id].writer)
-            del self._publishers[id]
-            logger.debug(f"disconnected: sub:{self.id} -> pub:{id}")
-
->>>>>>> b7023eaf
     async def recv(self) -> typing.Any:
         """
         Receive the next message with a deep copy.
@@ -363,11 +227,7 @@
         return out_msg
 
     @asynccontextmanager
-<<<<<<< HEAD
     async def recv_zero_copy(self) -> typing.AsyncGenerator[typing.Any, None]:
-        pub_id, msg_id = await self._incoming.get()
-=======
-    async def recv_zero_copy(self) -> AsyncGenerator[typing.Any, None]:
         """
         Receive the next message with zero-copy access.
         
@@ -378,9 +238,7 @@
         :return: Context manager yielding the received message.
         :rtype: collections.abc.AsyncGenerator[typing.Any, None]
         """
-        id, msg_id = await self._incoming.get()
-        msg_id_bytes = uint64_to_bytes(msg_id)
->>>>>>> b7023eaf
+        pub_id, msg_id = await self._incoming.get()
 
         with self._channels[pub_id].get(msg_id, self.id) as msg:
             yield msg
