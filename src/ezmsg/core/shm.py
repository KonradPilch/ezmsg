--- conflicted
+++ resolved
@@ -19,7 +19,33 @@
 
 _std_register = resource_tracker.register
 
-"""    
+def _ignore_shm(name, rtype):
+    if rtype == "shared_memory":
+        return
+    return resource_tracker._resource_tracker.register(self, name, rtype)  # noqa: F821
+
+
+@contextmanager
+def _untracked_shm() -> Generator[None, None, None]:
+    """
+    Disable SHM tracking within context - https://bugs.python.org/issue38119.
+    
+    This context manager temporarily disables shared memory tracking to work
+    around a Python bug where shared memory segments are not properly cleaned up.
+    
+    :return: Context manager generator.
+    :rtype: collections.abc.Generator[None, None, None]
+    """
+    resource_tracker.register = _ignore_shm
+    yield
+    resource_tracker.register = _std_register
+
+
+class SHMContext:
+    """
+    SHMContext manages the memory map of a block of shared memory, and
+    exposes memoryview objects for reading and writing.
+
     ezmsg shared memory format:
     [ UINT64 -- n_buffers ]
     [ UINT64 -- buf_size ]
@@ -34,66 +60,12 @@
     * data_block is the remaining memory in this buffer which contains message information
 
     This format repeats itself for every buffer in the SharedMemory block.
-"""
-
-
-# TODO: Update with a more recent monkeypatch
-def _ignore_shm(name, rtype):
-    if rtype == "shared_memory":
-        return
-    return resource_tracker._resource_tracker.register(self, name, rtype)  # noqa: F821
-
-@contextmanager
-def _untracked_shm() -> Generator[None, None, None]:
-    """
-    Disable SHM tracking within context - https://bugs.python.org/issue38119.
-    
-    This context manager temporarily disables shared memory tracking to work
-    around a Python bug where shared memory segments are not properly cleaned up.
-    
-    :return: Context manager generator.
-    :rtype: collections.abc.Generator[None, None, None]
-    """
-    resource_tracker.register = _ignore_shm
-    yield
-    resource_tracker.register = _std_register
-
-
-class SHMContext:
-    """
-    SHMContext manages the memory map of a block of shared memory, and
-<<<<<<< HEAD
-    exposes memoryview objects for reading and writing
-    """
-
-=======
-    exposes memoryview objects for reading and writing.
-
-    ezmsg shared memory format:
-    [ UINT64 -- n_buffers ]
-    [ UINT64 -- buf_size ]
-    [ buf_size - 16 -- buf0 data_block ]
-    ...
-    [ 0x00 * 16 bytes -- reserved (header) ]
-    [ buf_size - 16 -- buf1 data_block ]
-    ...
-
-    * n_buffers defines the number of shared memory buffers
-    * buf_size defines the size of each shared memory buffer (including 16 bytes for header)
-    * data_block is the remaining memory in this buffer which contains message information
-
-    This format repeats itself for every buffer in the SharedMemory block.
-    """
+    """
+    num_buffers: int
+    buf_size: int
 
     _shm: SharedMemory
     _data_block_segs: list[slice]
-
->>>>>>> b7023eaf
-    num_buffers: int
-    buf_size: int
-
-    _shm: SharedMemory
-    _data_block_segs: typing.List[slice]
     _graph_task: asyncio.Task[None]
 
     def __init__(self, name: str) -> None:
@@ -183,34 +155,13 @@
                 yield mem
 
     def close(self) -> None:
-<<<<<<< HEAD
-        self._graph_task.cancel()
-=======
         """
         Close the shared memory context and cancel monitoring.
         
         This initiates an asynchronous close operation and cancels the
         connection monitor task.
         """
-        asyncio.create_task(self.close_shm(), name=f"Close {self._shm.name}")
-        self.monitor.cancel()
-
-    async def close_shm(self) -> None:
-        """
-        Asynchronously close the shared memory segment.
-        
-        Retries closing if BufferError is encountered, as the segment
-        may still be in use by other processes.
-        """
-        while True:
-            try:
-                self._shm.close()
-                logger.debug("Closed SHM segment.")
-                return
-            except BufferError:
-                logger.debug("BufferError caught... Sleeping.")
-                await asyncio.sleep(1)
->>>>>>> b7023eaf
+        self._graph_task.cancel()
 
     async def wait_closed(self) -> None:
         """
@@ -241,17 +192,6 @@
         :rtype: int
         """
         return self.buf_size - 16  # 16 byte header
-    
-    # This seems like it shouldn't be a thing.
-    # async def close_shm(self) -> None:
-    #     while True:
-    #         try:
-    #             self._shm.close()
-    #             logger.debug("Closed SHM segment.")
-    #             return
-    #         except BufferError:
-    #             logger.debug("BufferError caught... Sleeping.")
-    #             await asyncio.sleep(0.1)
 
 
 @dataclass
@@ -279,9 +219,6 @@
     def lease(
         self, reader: asyncio.StreamReader, writer: asyncio.StreamWriter
     ) -> "asyncio.Task[None]":
-<<<<<<< HEAD
-        lease = asyncio.create_task(self._wait_for_eof(reader, writer))
-=======
         """
         Create a lease for this shared memory segment.
         
@@ -295,6 +232,7 @@
         :return: Task representing the active lease.
         :rtype: asyncio.Task[None]
         """
+
         async def _wait_for_eof() -> None:
             try:
                 await reader.read()
@@ -302,18 +240,10 @@
                 await close_stream_writer(writer)
 
         lease = asyncio.create_task(_wait_for_eof())
->>>>>>> b7023eaf
         lease.add_done_callback(self._release)
         self.leases.add(lease)
         return lease
-    
-    async def _wait_for_eof(
-        self, reader: asyncio.StreamReader, writer: asyncio.StreamWriter
-    ) -> None:
-        try:
-            await reader.read()
-        finally:
-            await close_stream_writer(writer)
+
 
     def _release(self, task: "asyncio.Task[None]"):
         self.leases.discard(task)
