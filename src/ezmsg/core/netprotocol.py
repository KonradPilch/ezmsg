--- conflicted
+++ resolved
@@ -137,33 +137,29 @@
 
 @dataclass
 class PublisherInfo(ClientInfo):
-<<<<<<< HEAD
+    """
+    Publisher-specific client information.
+    Extends ClientInfo with the publisher's network address.
+    """
     topic: str
-=======
-    """
-    Publisher-specific client information.
-    
-    Extends ClientInfo with the publisher's network address.
-    """
->>>>>>> b7023eaf
     address: Address
 
 
 @dataclass
 class SubscriberInfo(ClientInfo):
-<<<<<<< HEAD
+    """
+    Subscriber-specific client information. 
+    """
     topic: str
 
 
 @dataclass
 class ChannelInfo(ClientInfo):
+    """
+    Channel-specific client information. 
+    """
     pub_id: UUID
-=======
-    """
-    Subscriber-specific client information. 
-    """
-    shm_access: bool = False
->>>>>>> b7023eaf
+
 
 
 def uint64_to_bytes(i: int) -> bytes:
@@ -306,8 +302,6 @@
     max_port: int = 65535,
     ignore_ports: list[int] = RESERVED_PORTS,
 ) -> socket.socket:
-<<<<<<< HEAD
-=======
     """
     Create a socket bound to an available port.
     
@@ -328,9 +322,6 @@
     :rtype: socket.socket
     :raises IOError: If no available ports can be found in the specified range.
     """
-    sock = socket.socket(socket.AF_INET, socket.SOCK_STREAM)
-    sock.setsockopt(socket.IPPROTO_TCP, socket.TCP_NODELAY, 1)
->>>>>>> b7023eaf
 
     if host is None:
         host = DEFAULT_HOST
@@ -341,26 +332,21 @@
         sock.setsockopt(socket.SOL_SOCKET, socket.SO_REUSEADDR, 1)
         sock.setsockopt(socket.IPPROTO_TCP, socket.TCP_NODELAY, 1)
         sock.bind((host, port))
-
-    else:
-        bound = False
-        port = start_port
-        while port <= max_port:
-            if port not in ignore_ports:
-                sock = socket.socket(socket.AF_INET, socket.SOCK_STREAM)
-                try:
-                    # setting REUSEADDR during portscan can lead to race conditions during bind on Linux
-                    sock.setsockopt(socket.IPPROTO_TCP, socket.TCP_NODELAY, 1)
-                    sock.bind((host, port))
-                    bound = True
-                    break
-                except OSError:
-                    sock.close()
-                    pass
-
-            port += 1
-
-        if not bound:
-            raise IOError("Failed to bind socket; no free ports")
-    
-    return sock+        return sock
+    
+    port = start_port
+    while port <= max_port:
+        if port not in ignore_ports:
+            sock = socket.socket(socket.AF_INET, socket.SOCK_STREAM)
+            try:
+                # setting REUSEADDR during portscan can lead to race conditions during bind on Linux
+                sock.setsockopt(socket.IPPROTO_TCP, socket.TCP_NODELAY, 1)
+                sock.bind((host, port))
+                return sock
+            except OSError:
+                sock.close()
+                pass
+
+        port += 1
+
+    raise IOError("Failed to bind socket; no free ports")
