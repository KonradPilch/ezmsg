import asyncio
import concurrent.futures
import logging
import inspect
import time
import traceback
import threading

from abc import abstractmethod
from collections import defaultdict
from collections.abc import Callable, Coroutine, Generator, Sequence
from functools import wraps, partial
from copy import deepcopy
from multiprocessing import Process
from multiprocessing.synchronize import Event as EventType
from multiprocessing.synchronize import Barrier as BarrierType
from contextlib import suppress, contextmanager
from concurrent.futures import TimeoutError
from typing import Any

from .stream import Stream, InputStream, OutputStream
from .unit import Unit, TIMEIT_ATTR, SUBSCRIBES_ATTR, ZERO_COPY_ATTR

from .graphcontext import GraphContext
from .graphserver import GraphService
from .pubclient import Publisher
from .subclient import Subscriber
from .netprotocol import AddressType

logger = logging.getLogger("ezmsg")


class Complete(Exception):
    """
    A type of Exception raised by Unit methods, which signals to ezmsg that the
    function can be shut down gracefully.
    
    If all functions in all Units raise Complete, the entire pipeline will
    terminate execution. This exception is used to signal normal completion
    of processing tasks.

    .. note::
       This exception indicates successful completion, not an error condition.
    """

    pass


class NormalTermination(Exception):
    """
    A type of Exception which signals to ezmsg that the pipeline can be shut down gracefully.
    
    This exception is used to indicate that the system should terminate normally,
    typically when all processing is complete or when a graceful shutdown is requested.

    .. note::
       This exception indicates normal termination, not an error condition.
    """

    pass


class BackendProcess(Process):
    """
    Abstract base class for backend processes that execute Units.
    
    BackendProcess manages the execution of Units in a separate process,
    handling initialization, coordination with other processes via barriers,
    and cleanup operations.
    """
    units: list[Unit]
    term_ev: EventType
    start_barrier: BarrierType
    stop_barrier: BarrierType
    graph_address: AddressType | None

    def __init__(
        self,
        units: list[Unit],
        term_ev: EventType,
        start_barrier: BarrierType,
        stop_barrier: BarrierType,
        graph_address: AddressType | None,
    ) -> None:
        """
        Initialize the backend process.
        
        :param units: List of Units to execute in this process.
        :type units: list[Unit]
        :param term_ev: Event for coordinated termination.
        :type term_ev: EventType
        :param start_barrier: Barrier for synchronized startup.
        :type start_barrier: BarrierType
        :param stop_barrier: Barrier for synchronized shutdown.
        :type stop_barrier: BarrierType
        :param graph_service: Service for graph server communication.
        :type graph_service: GraphService
        :param shm_service: Service for shared memory management.
        :type shm_service: SHMService
        """
        super().__init__()
        self.units = units
        self.term_ev = term_ev
        self.start_barrier = start_barrier
        self.stop_barrier = stop_barrier
<<<<<<< HEAD
        self.graph_address = graph_address
        self.task_finished_ev: Optional[threading.Event] = None
=======
        self.graph_service = graph_service
        self.task_finished_ev: threading.Event | None = None
>>>>>>> b7023eaf

    def run(self) -> None:
        """
        Main entry point for the process execution.
        
        Sets up the event loop and handles the main processing logic
        with proper exception handling for interrupts.
        """
        self.task_finished_ev = threading.Event()
        with new_threaded_event_loop(self.task_finished_ev) as loop:
            try:
                self.process(loop)
            except KeyboardInterrupt:
                logger.debug("Process Interrupted.")

    @abstractmethod
    def process(self, loop: asyncio.AbstractEventLoop) -> None:
        """
        Abstract method for implementing the main processing logic.
        
        Subclasses must implement this method to define how Units
        are executed within the event loop.
        
        :param loop: The asyncio event loop for this process.
        :type loop: asyncio.AbstractEventLoop
        :raises NotImplementedError: Must be implemented by subclasses.
        """
        raise NotImplementedError


class DefaultBackendProcess(BackendProcess):
    """
    Default implementation of BackendProcess for executing Units.
    
    This class provides the standard execution model for ezmsg Units,
    handling publishers, subscribers, and the complete Unit lifecycle
    including initialization, execution, and shutdown.
    """
    pubs: dict[str, Publisher]

    def process(self, loop: asyncio.AbstractEventLoop) -> None:
        main_func = None
<<<<<<< HEAD
        context = GraphContext(self.graph_address)
        coro_callables: Dict[str, Callable[[], Coroutine[Any, Any, None]]] = dict()
=======
        context = GraphContext(self.graph_service)
        coro_callables: dict[str, Callable[[], Coroutine[Any, Any, None]]] = dict()
>>>>>>> b7023eaf

        try:
            self.pubs = dict()

            async def setup_state():
                for unit in self.units:
                    await unit.setup()

            asyncio.run_coroutine_threadsafe(setup_state(), loop).result()

            main_funcs = [
                (unit, unit.main) for unit in self.units if unit.main is not None
            ]

            if len(main_funcs) > 1:
                details = "".join(
                    [
                        f"\t* {unit.name}:{main_fn.__name__}\n"
                        for unit, main_fn in main_funcs
                    ]
                )
                suggestion = "Use a Collection and define process_components to separate these units."
                raise Exception(
                    "Process has more than one main-thread functions\n"
                    + details
                    + suggestion
                )

            elif len(main_funcs) == 1:
                main_func = main_funcs[0]
            else:
                main_func = None

            for unit in self.units:
                sub_callables: defaultdict[
                    str, set[Callable[..., Coroutine[Any, Any, None]]]
                ] = defaultdict(set)
                for task in unit.tasks.values():
                    task_callable = self.task_wrapper(unit, task)
                    if hasattr(task, SUBSCRIBES_ATTR):
                        sub_stream: Stream = getattr(task, SUBSCRIBES_ATTR)
                        sub_topic = unit.streams[sub_stream.name].address
                        sub_callables[sub_topic].add(task_callable)
                    else:
                        task_name = f"TASK|{unit.address}:{task.__name__}"
                        coro_callables[task_name] = task_callable

                for stream in unit.streams.values():
                    if isinstance(stream, InputStream):
                        logger.debug(f"Creating Subscriber from {stream}")
                        sub = asyncio.run_coroutine_threadsafe(
                            context.subscriber(stream.address), loop
                        ).result()
                        task_name = f"SUBSCRIBER|{stream.address}"
                        coro_callables[task_name] = partial(
                            handle_subscriber, sub, sub_callables[stream.address]
                        )

                    elif isinstance(stream, OutputStream):
                        logger.debug(f"Creating Publisher from {stream}")
                        self.pubs[stream.address] = asyncio.run_coroutine_threadsafe(
                            context.publisher(
                                stream.address,
                                host=stream.host,
                                port=stream.port,
                                num_buffers=stream.num_buffers,
                                buf_size=stream.buf_size,
                                start_paused=True,
                                force_tcp=stream.force_tcp,
                                batch_write=stream.batch_write,
                            ),
                            loop=loop,
                        ).result()
        except Exception:
            self.start_barrier.abort()
            logger.error(f"{traceback.format_exc()}")

        try:
            logger.debug("Waiting at start barrier!")
            self.start_barrier.wait()

            threads = [
                loop.run_in_executor(None, thread_fn, unit)
                for unit in self.units
                for thread_fn in unit.threads.values()
            ]

            for pub in self.pubs.values():
                pub.resume()

            async def coro_wrapper(coro):
                with suppress(Complete, NormalTermination, asyncio.CancelledError):
                    await coro

            complete_tasks = [
                asyncio.run_coroutine_threadsafe(coro_wrapper(coro()), loop)
                for coro in coro_callables.values()
            ]

            loop.run_in_executor(None, self.monitor_termination, complete_tasks, loop)

            if main_func is not None:
                unit, fn = main_func
                try:
                    fn(unit)
                except NormalTermination:
                    self.term_ev.set()
                except Exception:
                    logger.error(f"Exception in Main: {unit.address}")
                    logger.error(traceback.format_exc())

            while True:
                try:
                    _, not_done_set = concurrent.futures.wait(
                        complete_tasks, timeout=1.0
                    )
                    if len(not_done_set) == 0:
                        break
                except TimeoutError:
                    pass

        except threading.BrokenBarrierError:
            logger.info("Process exiting due to error on startup")

        finally:
            # This stop barrier prevents publishers/subscribers
            # from getting destroyed before all other processes have
            # drained communication channels
            logger.debug("Waiting at stop barrier")
            while True:
                try:
                    self.stop_barrier.wait()
                    break
                except KeyboardInterrupt:
                    ...

            self.term_ev.set()

            # concurrent.futures.wait(complete_tasks).result()

            # TODO: Currently, threads have no shutdown mechanism...
            # We should really change the call signature for @ez.thread
            # functions to receive the term_ev so that the user can
            # terminate the thread when shutdown occurs.
            # for thread in threads:
            #     thread.result()

            logger.debug("Shutting down Units")

            async def shutdown_units() -> None:
                for unit in self.units:
                    if inspect.iscoroutinefunction(unit.shutdown):
                        await unit.shutdown()
                    else:
                        unit.shutdown()  # type: ignore

            asyncio.run_coroutine_threadsafe(shutdown_units(), loop=loop).result()

            # for cache in MessageCache.values():
            #     cache.clear()

            asyncio.run_coroutine_threadsafe(context.revert(), loop=loop).result()

            logger.debug(f"Remaining tasks in event loop = {asyncio.all_tasks(loop)}")

            if self.task_finished_ev is not None:
                logger.debug("Setting task finished event")
                self.task_finished_ev.set()

        # logger.debug(
        #     f"Process Completed. All Done: {[task.get_name() for task in tasks]}"
        # )

    def monitor_termination(
        self,
        tasks: Sequence[concurrent.futures.Future[None]],
        loop: asyncio.AbstractEventLoop,
    ):
        self.term_ev.wait()
        logger.debug("Detected term_ev")
        for task in tasks:
            loop.call_soon_threadsafe(task.cancel)

    def task_wrapper(
        self, unit: Unit, task: Callable
    ) -> Callable[..., Coroutine[Any, Any, None]]:
        task_address = f"{unit.address}:{task.__name__}"

        async def publish(stream: Stream, obj: Any) -> None:
            if stream.address in self.pubs:
                await self.pubs[stream.address].broadcast(obj)
            await asyncio.sleep(0)

        async def perf_publish(stream: Stream, obj: Any) -> None:
            start = time.perf_counter()
            await publish(stream, obj)
            stop = time.perf_counter()
            logger.info(
                f"{task_address} send duration = " + f"{(stop - start) * 1e3:0.4f}ms"
            )

        pub_fn = perf_publish if hasattr(task, TIMEIT_ATTR) else publish

        signature = inspect.signature(task)
        if len(signature.parameters) == 1:

            def call_fn(_):  # type: ignore
                return task(unit)
        elif len(signature.parameters) == 2:

            def call_fn(msg):
                return task(unit, msg)
        else:
            logger.error(f"Incompatible call signature on task: {task.__name__}")

        @wraps(task)
        async def wrapped_task(msg: Any = None) -> None:
            try:
                result = call_fn(msg)
                if inspect.isasyncgen(result):
                    async for stream, obj in result:
                        if obj and getattr(task, ZERO_COPY_ATTR, False) and obj is msg:
                            obj = deepcopy(obj)
                        await pub_fn(stream, obj)

                elif asyncio.iscoroutine(result):
                    await result

            except Complete:
                logger.info(f"{task_address} Complete")
                raise

            except NormalTermination:
                logger.info(f"Normal Termination raised in {task_address}")
                self.term_ev.set()
                raise

            except Exception:
                logger.error(f"Exception in Task: {task_address}")
                logger.error(traceback.format_exc())

        return wrapped_task


async def handle_subscriber(
    sub: Subscriber, callables: set[Callable[..., Coroutine[Any, Any, None]]]
):
    """
    Handle incoming messages from a subscriber and distribute to callables.
    
    Continuously receives messages from the subscriber and calls all registered
    callables with each message. Removes callables that raise Complete or
    NormalTermination exceptions.
    
    :param sub: Subscriber to receive messages from.
    :type sub: Subscriber
    :param callables: Set of async callables to invoke with messages.
    :type callables: set[Callable[..., Coroutine[Any, Any, None]]]
    """
    while True:
        if not callables:
            sub.close()
            await sub.wait_closed()
            break
        async with sub.recv_zero_copy() as msg:
            try:
                for callable in list(callables):
                    try:
                        await callable(msg)
                    except (Complete, NormalTermination):
                        callables.remove(callable)
            finally:
                del msg

        if len(callables) > 1:
            await asyncio.sleep(0)


def run_loop(loop: asyncio.AbstractEventLoop):
    """
    Run an asyncio event loop in the current thread.
    
    Sets the event loop for the current thread and runs it forever
    until interrupted or stopped.
    
    :param loop: The asyncio event loop to run.
    :type loop: asyncio.AbstractEventLoop
    """
    asyncio.set_event_loop(loop)
    try:
        loop.run_forever()
    except KeyboardInterrupt:
        logger.info("Stopping event loop.")


@contextmanager
def new_threaded_event_loop(
    ev: threading.Event | None = None,
) -> Generator[asyncio.AbstractEventLoop, None, None]:
    """
    Create a new asyncio event loop running in a separate thread.
    
    Provides a context manager that yields an event loop running in its own
    thread, allowing async operations to be run from synchronous code.
    
    :param ev: Optional event to signal when the loop is ready.
    :type ev: threading.Event | None
    :return: Context manager yielding the event loop.
    :rtype: Generator[asyncio.AbstractEventLoop, None, None]
    """
    loop = asyncio.new_event_loop()
    thread = threading.Thread(target=run_loop, name="TaskThread", args=(loop,))
    thread.start()

    try:
        yield loop

    finally:
        if ev is not None:
            logger.debug("Waiting at event...")
            # ev.wait()
        logger.debug("Stopping and closing task thread")
        loop.call_soon_threadsafe(loop.stop)
        thread.join()
        loop.close()
        logger.debug("Task thread stopped and closed")<|MERGE_RESOLUTION|>--- conflicted
+++ resolved
@@ -103,13 +103,9 @@
         self.term_ev = term_ev
         self.start_barrier = start_barrier
         self.stop_barrier = stop_barrier
-<<<<<<< HEAD
         self.graph_address = graph_address
-        self.task_finished_ev: Optional[threading.Event] = None
-=======
-        self.graph_service = graph_service
         self.task_finished_ev: threading.Event | None = None
->>>>>>> b7023eaf
+
 
     def run(self) -> None:
         """
@@ -152,13 +148,8 @@
 
     def process(self, loop: asyncio.AbstractEventLoop) -> None:
         main_func = None
-<<<<<<< HEAD
         context = GraphContext(self.graph_address)
-        coro_callables: Dict[str, Callable[[], Coroutine[Any, Any, None]]] = dict()
-=======
-        context = GraphContext(self.graph_service)
         coro_callables: dict[str, Callable[[], Coroutine[Any, Any, None]]] = dict()
->>>>>>> b7023eaf
 
         try:
             self.pubs = dict()
