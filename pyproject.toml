[project]
name = "ezmsg"
version = "3.6.2"
description = "A simple DAG-based computation model"
authors = [
  { name = "Griffin Milsap", email = "griffin.milsap@gmail.com" },
  { name = "Preston Peranich", email = "pperanich@gmail.com" },
  { name = "Chadwick Boulay", email = "chadwick.boulay@gmail.com" },
]
license = { file = "LICENSE" }
readme = "README.md"
classifiers = [
  "Programming Language :: Python :: 3",
  "Operating System :: OS Independent",
]
requires-python = ">=3.10.15"
dependencies = [
    "array-api-compat>=1.12.0",
    "typing-extensions>=4.14.1",
]

[dependency-groups]
dev = [
  {include-group = "lint"},
  {include-group = "test"},
  "pre-commit>=4.3.0",
  "viztracer>=1.0.4",
]
lint = [
    "flake8>=7.3.0",
    "ruff>=0.12.9",
]
test = [
    "numpy>=2.2.6",
    "pytest>=8.4.1",
    "pytest-asyncio>=1.1.0",
    "pytest-cov>=6.2.1",
<<<<<<< HEAD
    "xarray>=2023.1.0;python_version<'3.13'",
    "psutil>=7.1.0",
=======
    "xarray>=2025.6.1",
>>>>>>> b7023eaf
]
docs = [
  {include-group = "axisarray"},
  "sphinx>=8.1.3",
  "pydata-sphinx-theme",
  "sphinxext.rediraffe",
  "sphinx_autodoc_typehints>=3.0.0",
  "sphinx_copybutton",
  "sphinx_design",
]
axisarray = [
    "numpy>=2.2.6",
]

[project.scripts]
ezmsg = "ezmsg.core.command:cmdline"
ezmsg-perf = "ezmsg.util.perf.command:command"

[project.optional-dependencies]
axisarray = [
    "numpy>=2.2.6",
]

[tool.pytest.ini_options]
addopts = ["--import-mode=importlib"]
pythonpath = ["src", "tests"]
testpaths = "tests"

[build-system]
requires = ["hatchling"]
build-backend = "hatchling.build"

[tool.hatch.metadata]
allow-direct-references = true

[tool.hatch.build.targets.wheel]
packages = ["src/ezmsg"]<|MERGE_RESOLUTION|>--- conflicted
+++ resolved
@@ -35,12 +35,8 @@
     "pytest>=8.4.1",
     "pytest-asyncio>=1.1.0",
     "pytest-cov>=6.2.1",
-<<<<<<< HEAD
-    "xarray>=2023.1.0;python_version<'3.13'",
+    "xarray>=2025.6.1",
     "psutil>=7.1.0",
-=======
-    "xarray>=2025.6.1",
->>>>>>> b7023eaf
 ]
 docs = [
   {include-group = "axisarray"},
